import weaviate
from weaviate.classes.query import Filter
from langchain_community.document_loaders import PyMuPDFLoader, TextLoader
from langchain_text_splitters import RecursiveCharacterTextSplitter
from langchain_weaviate.vectorstores import WeaviateVectorStore
from langchain_core.documents import Document
from dotenv import load_dotenv
import os
from helpers import delete_document
import logging
from langchain_huggingface import HuggingFaceEmbeddings

# Setup shared embeddings model
load_dotenv()
embeddings_model = HuggingFaceEmbeddings(model_name="all-MiniLM-L6-v2")

# Disable Huggingface's tokenizer parallelism (avoid deadlocks caused by process forking in langchain)
os.environ["TOKENIZERS_PARALLELISM"] = "false"


def _get_loader(doc_path: str):
    """
    Validates path and returns a document loader for the given file type.
    Args:
        doc_path (str): The path to the document file.
    Returns:
        PyMuPDFLoader or TextLoader: A document loader for the specified file type.
    """
    if not os.path.exists(doc_path):
        raise FileNotFoundError(f"The document path {doc_path} does not exist.")
    if doc_path.endswith(".pdf"):
        logging.info(f"Loading PDF file: {doc_path}")
        return PyMuPDFLoader(doc_path)
    elif doc_path.endswith(".txt"):
        logging.info(f"Loading text file: {doc_path}")
        return TextLoader(doc_path)
    else:
        raise ValueError("Unsupported file type. Please provide a .pdf or .txt file.")


class RAGHelper:
    """
    A helper for the retrieval stage of the RAG pipeline.
    """

    def __init__(self, doc_path: str):
        # Initialize Weaviate client first
        weaviate_host = os.getenv("WEAVIATE_HOST", "localhost")
        weaviate_port = os.getenv("WEAVIATE_PORT", "8083")
        # Use custom connection with HTTP only since gRPC is not exposed
        self.weaviate_client = weaviate.connect_to_custom(
            http_host=weaviate_host,
            http_port=int(weaviate_port),
            http_secure=False,
            grpc_host=weaviate_host,
            grpc_port=50051,
            grpc_secure=False,
<<<<<<< HEAD
            skip_init_checks=True,
            additional_config=weaviate.init.AdditionalConfig(
                timeout=weaviate.init.Timeout(init=60)
            )
=======
            skip_init_checks=True
>>>>>>> 915ecc84
        )

        # Load documents
        try:
            loader = _get_loader(doc_path)
        except Exception as e:
            raise ValueError(f"Error loading document: {e}")

        documents = loader.load()
        delete_document(doc_path)  # Delete uploaded document after loading
        doc_metadata = {
            "source": doc_path,
        }
        # Split document into smaller chunks

        split_documents = self._split_and_attach_metadata(documents, doc_metadata)

        # Initialize embeddings model

        # Initialize Weaviate vector store
        self.db = WeaviateVectorStore.from_documents(
            split_documents,
            embeddings_model,
            client=self.weaviate_client,
            index_name="UserDocsIndex",
        )
        self.doc_path = doc_path  # Store the document path for retrieval filtering
        # Split documents for summarization, flashcards, and quiz generation.
        ## combine all documents into a single text (avoid 1 document per page)
        full_text = "\n\n".join([doc.page_content for doc in documents])
        combined_doc = Document(page_content=full_text)
        self.summary_chunks = self._split_and_attach_metadata(
            [combined_doc], doc_metadata, chunk_size=4000, chunk_overlap=200
        )

    def _split_and_attach_metadata(
        self,
        documents: list[Document],
        metadata: dict,
        chunk_size: int = 1000,
        chunk_overlap: int = 200,
    ):
        """
        Split documents into smaller chunks and attach metadata.

        Args:
            documents (list[Document]): List of documents to split.
            metadata (dict): Metadata to attach to each document chunk.

        Returns:
            list[Document]: List of document chunks with attached metadata.
        """
        splitter = RecursiveCharacterTextSplitter(
            chunk_size=chunk_size, chunk_overlap=chunk_overlap
        )
        split_docs = splitter.split_documents(documents)
        for i, doc in enumerate(split_docs):
            doc.metadata.update(metadata)
            doc.metadata["chunk_index"] = i
        return split_docs

    def retrieve(self, query: str, top_k: int = 5):
        """
        Retrieve relevant documents from the vector store based on a query.

        Args:
            query (str): The search query.
            top_k (int): The number of top results to return.

        Returns:
            list: A list of retrieved documents.
        """
        doc_filter = Filter.by_property("source").equal(self.doc_path)
        results = self.db.similarity_search(query, k=top_k, filters=doc_filter)
        return "\n\n".join([doc.page_content for doc in results])

    def cleanup(self):
        """
        Clean up the Weaviate client connection.
        """
        self.weaviate_client.close()
        logging.info("Weaviate client connection closed.")<|MERGE_RESOLUTION|>--- conflicted
+++ resolved
@@ -28,21 +28,20 @@
     """
     if not os.path.exists(doc_path):
         raise FileNotFoundError(f"The document path {doc_path} does not exist.")
-    if doc_path.endswith(".pdf"):
+    if doc_path.endswith('.pdf'):
         logging.info(f"Loading PDF file: {doc_path}")
         return PyMuPDFLoader(doc_path)
-    elif doc_path.endswith(".txt"):
+    elif doc_path.endswith('.txt'):
         logging.info(f"Loading text file: {doc_path}")
         return TextLoader(doc_path)
     else:
         raise ValueError("Unsupported file type. Please provide a .pdf or .txt file.")
 
-
 class RAGHelper:
     """
     A helper for the retrieval stage of the RAG pipeline.
     """
-
+    
     def __init__(self, doc_path: str):
         # Initialize Weaviate client first
         weaviate_host = os.getenv("WEAVIATE_HOST", "localhost")
@@ -55,83 +54,71 @@
             grpc_host=weaviate_host,
             grpc_port=50051,
             grpc_secure=False,
-<<<<<<< HEAD
-            skip_init_checks=True,
-            additional_config=weaviate.init.AdditionalConfig(
-                timeout=weaviate.init.Timeout(init=60)
-            )
-=======
             skip_init_checks=True
->>>>>>> 915ecc84
         )
-
+        
         # Load documents
         try:
             loader = _get_loader(doc_path)
         except Exception as e:
             raise ValueError(f"Error loading document: {e}")
-
+        
         documents = loader.load()
-        delete_document(doc_path)  # Delete uploaded document after loading
+        delete_document(doc_path) # Delete uploaded document after loading
         doc_metadata = {
             "source": doc_path,
         }
         # Split document into smaller chunks
-
+        
         split_documents = self._split_and_attach_metadata(documents, doc_metadata)
-
+        
         # Initialize embeddings model
 
         # Initialize Weaviate vector store
-        self.db = WeaviateVectorStore.from_documents(
-            split_documents,
-            embeddings_model,
-            client=self.weaviate_client,
-            index_name="UserDocsIndex",
-        )
-        self.doc_path = doc_path  # Store the document path for retrieval filtering
+        self.db = WeaviateVectorStore.from_documents(split_documents, embeddings_model, client=self.weaviate_client, index_name="UserDocsIndex")
+        self.doc_path = doc_path # Store the document path for retrieval filtering
         # Split documents for summarization, flashcards, and quiz generation.
         ## combine all documents into a single text (avoid 1 document per page)
         full_text = "\n\n".join([doc.page_content for doc in documents])
         combined_doc = Document(page_content=full_text)
         self.summary_chunks = self._split_and_attach_metadata(
-            [combined_doc], doc_metadata, chunk_size=4000, chunk_overlap=200
+            [combined_doc],
+            doc_metadata,
+            chunk_size=4000,
+            chunk_overlap=200
         )
 
-    def _split_and_attach_metadata(
-        self,
-        documents: list[Document],
-        metadata: dict,
-        chunk_size: int = 1000,
-        chunk_overlap: int = 200,
-    ):
+
+    def _split_and_attach_metadata(self,
+                                   documents: list[Document],
+                                   metadata: dict,
+                                   chunk_size: int = 1000,
+                                   chunk_overlap: int = 200):
         """
         Split documents into smaller chunks and attach metadata.
-
+        
         Args:
             documents (list[Document]): List of documents to split.
             metadata (dict): Metadata to attach to each document chunk.
-
+        
         Returns:
             list[Document]: List of document chunks with attached metadata.
         """
-        splitter = RecursiveCharacterTextSplitter(
-            chunk_size=chunk_size, chunk_overlap=chunk_overlap
-        )
+        splitter = RecursiveCharacterTextSplitter(chunk_size=chunk_size, chunk_overlap=chunk_overlap)
         split_docs = splitter.split_documents(documents)
         for i, doc in enumerate(split_docs):
             doc.metadata.update(metadata)
-            doc.metadata["chunk_index"] = i
+            doc.metadata['chunk_index'] = i
         return split_docs
 
     def retrieve(self, query: str, top_k: int = 5):
         """
         Retrieve relevant documents from the vector store based on a query.
-
+        
         Args:
             query (str): The search query.
             top_k (int): The number of top results to return.
-
+        
         Returns:
             list: A list of retrieved documents.
         """
@@ -139,9 +126,11 @@
         results = self.db.similarity_search(query, k=top_k, filters=doc_filter)
         return "\n\n".join([doc.page_content for doc in results])
 
+
     def cleanup(self):
         """
         Clean up the Weaviate client connection.
         """
         self.weaviate_client.close()
-        logging.info("Weaviate client connection closed.")+        logging.info("Weaviate client connection closed.")
+    