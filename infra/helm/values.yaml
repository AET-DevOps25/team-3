--- conflicted
+++ resolved
@@ -17,11 +17,7 @@
     - name: SPRING_PROFILES_ACTIVE
       value: docker
     - name: SPRING_DATASOURCE_URL
-<<<<<<< HEAD
-      value: "jdbc:postgresql://{{ include \"studymate.fullname\" . }}-postgres:5432/auth_db"
-=======
       value: "jdbc:postgresql://study-mate-postgres:5432/auth_db"
->>>>>>> 915ecc84
     - name: SPRING_DATASOURCE_USERNAME
       value: "postgres"
     - name: SPRING_DATASOURCE_PASSWORD
@@ -54,11 +50,7 @@
     - name: SPRING_PROFILES_ACTIVE
       value: docker
     - name: SPRING_DATASOURCE_URL
-<<<<<<< HEAD
-      value: "jdbc:postgresql://{{ include \"studymate.fullname\" . }}-postgres:5432/document_db"
-=======
       value: "jdbc:postgresql://study-mate-postgres:5432/study-mate"
->>>>>>> 915ecc84
     - name: SPRING_DATASOURCE_USERNAME
       value: "postgres"
     - name: SPRING_DATASOURCE_PASSWORD
@@ -109,54 +101,6 @@
       value: "60"
     - name: SERVER_TOMCAT_THREADS_MAX
       value: "200"
-
-server:
-  image:
-<<<<<<< HEAD
-    repository: ghcr.io/aet-devops25/team-3/server
-    tag: latest
-    pullPolicy: Always
-=======
-    repository: ghcr.io/aet-devops25/team-3/client
-    tag: k8s-latest
-    pullPolicy: IfNotPresent
->>>>>>> 915ecc84
-  service:
-    type: ClusterIP
-    port: 8082
-    targetPort: 8082
-  replicaCount: 1
-  env:
-    - name: SPRING_PROFILES_ACTIVE
-      value: docker
-    - name: DATABASE_URL
-      valueFrom:
-        secretKeyRef:
-          name: server-secret
-          key: database-url
-    - name: SPRING_DATASOURCE_URL
-      value: "jdbc:postgresql://{{ include \"studymate.fullname\" . }}-postgres:5432/mydb"
-    - name: SPRING_DATASOURCE_USERNAME
-      valueFrom:
-        secretKeyRef:
-          name: postgres-secret
-          key: username
-    - name: SPRING_DATASOURCE_PASSWORD
-      valueFrom:
-        secretKeyRef:
-          name: postgres-secret
-          key: password
-    - name: SPRING_JPA_HIBERNATE_DDL_AUTO
-      value: "update"
-    - name: SPRING_JPA_SHOW_SQL
-      value: "false"
-    - name: JAVA_OPTS
-      value: "-Xmx768m -Xms512m -XX:+UseG1GC -XX:MaxGCPauseMillis=200"
-    - name: JWT_SECRET
-      valueFrom:
-        secretKeyRef:
-          name: server-secret
-          key: jwt-secret
 
 client:
   image:
