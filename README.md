# 📚 Study Mate – AI-Powered Study Companion

**Study Mate** is an AI-powered learning tool that helps students better understand study materials. Given a slide deck or document, it generates:

- ✅ Summaries  
- 🧠 Flashcards  
- ❓ Quizzes  
- 💬 A subject-matter chatbot  

Built using **RAG (Retrieval-Augmented Generation)**, it enhances learning with context-aware responses grounded in your own study materials.


## 🧱 Architecture Overview

The system is composed of several modular components:

- **Client-side**: A modern web interface (`client/`)
- **Server-side**: Kotlin Spring Boot microservices
  - `auth-service`
  - `document-service`
  - `genai-service`
  - `eureka-server`
  - and shared modules
  - See [📄 Microservices Architecture Migration](./server/MICROSERVICES_README.md) for more on each server-side service.
- **GenAI**: A Generative AI Module with RAG capabilities
   - Read more in [🧠 GenAI & RAG Pipeline](./genai/README.md)
- **Infrastructure**:
  - **PostgreSQL** for structured data - Documents, users, etc.
  - **Weaviate** as a vector store for RAG semantic search
  - **Traefik** for routing
  - **Prometheus** & **Grafana** for observability (`monitoring/`)
  - **Terraform** for AWS setup (EC2 instance provisioning, Security groups, EIP, etc.)
  - **Ansible** for configuring EC2 instances, Docker config validation, and EC2 deployment.


## 🚀 Deployments

We support two deployment strategies, both using images hosted on **GitHub Container Registry (GHCR)**:

### 1. AWS (EC2-based)

Provisioned and managed using:

- **Terraform**: to create an EC2 instance with an Elastic IP, EBS volume, VPC, and a custom security group
- **Ansible**: to SSH into the instance, install Docker, and prepare the environment

### 2. Kubernetes

- Uses **Helm charts** stored under `infra/helm/`
- Deploys to the Kubernetes cluster on **Rancher**

## 🔄 CI/CD Pipeline Overview

This project uses GitHub Actions for CI/CD. Below is a summary of each pipeline defined in the `.github/workflows/` directory.


#### ✅ Build & Validation – `build-validation.yml`

This workflow runs on every pull request to ensure code quality and consistency. It includes:

- Linting
- Testing
- Docker build check

It helps catch issues early before merging into the main branch.


#### 🐳 Image Build & Push – `build-images.yml`

This workflow builds and pushes Docker images for all major components to **GitHub Container Registry (GHCR)**. It:

- Builds Docker images for each service
- Tags them with the current commit SHA or version
- Pushes them to GHCR for use in deployments

This workflow is typically triggered on merges to main or via manual dispatch.


#### ☁️ AWS Deployment – `deploy_aws.yml`

This pipeline handles deployment to the **AWS EC2 environment**. It performs the following steps:

1. Logs into GitHub Container Registry (GHCR)
2. Pulls Docker images
3. SSHs into the EC2 instance
4. Runs Docker Compose using the pulled images

This flow assumes the EC2 instance is already provisioned via **Terraform** and configured via **Ansible**.


#### ☸️ Kubernetes Deployment – `deploy-kubernetes.yml`

This workflow deploys the application to the **Kubernetes cluster** on **Rancher** using:

- `kubectl` for cluster interaction
- `helm` for templated deployments

It pulls the latest GHCR images and upgrades the cluster using Helm charts defined under `infra/helm/`.


## 📂 Repository Structure

```
.
├── client/                   # Client-side web app (Vite + Tailwind)
├── genai/                    # Python-based RAG service
├── server/                   # Kotlin Spring Boot microservices
│   ├── auth-service          # Auth and user management service
│   ├── document-service      # Document management service
│   ├── genai-service         # A middleware for the interactions between client and genai
│   ├── eureka-server         # Service discovery
│   └── shared                # Shared modules between microservices
├── infra/                    # EC configuration and provisioning, Helm
├── monitoring/               # Prometheus & Grafana config
├── traefik/                  # Reverse proxy setup
├── ansible/                  # Validation and Deployment playbooks
├── system_overview/          # Architecture and UML diagrams
├── docker-compose.dev.yml    # Dev Docker compose for local deployment
├── *.md                      # Docs and setup guides
.
```


## 🧪 Quick Start (Local Dev)

1. **Clone the repo**:
   ```bash
   git clone https://github.com/AET-DevOps25/team-3.git
   cd team-3
   ```

3. **Start the system**:
   ```bash
   ./start-dev
   ```
   The `start-dev` script supports the following flags:

   | Flag | Description                              | Docker Equivalent                |
   |------|------------------------------------------|----------------------------------|
   | `-r` | Force recreate containers                | `--force-recreate`              |
   | `-d` | Run in detached mode (background)        | `-d`                            |
   | `-b` | Build the images        | `--build`                            |
4. Visit `http://localhost` to start using Study Mate.
5. To shut down the system run:
   ```bash
   ./stop-dev
   ```


## 👥 Contributors

- [@yassinsws](https://github.com/yassinsws) – Microservices, Kubernetes deployment
- [@marvin-heinrich](https://github.com/marvin-heinrich) – Client-side, Testing
- [@waleedbaroudi](https://github.com/waleedbaroudi) – GenAI, Monitoring, AWS Deployment



## 📄 License

<<<<<<< HEAD
```bash
./stop-dev
```# Test commit to trigger workflows
=======
This project is licensed under the terms of the [MIT License](LICENSE).
>>>>>>> 71257dda
<|MERGE_RESOLUTION|>--- conflicted
+++ resolved
@@ -157,10 +157,4 @@
 
 ## 📄 License
 
-<<<<<<< HEAD
-```bash
-./stop-dev
-```# Test commit to trigger workflows
-=======
-This project is licensed under the terms of the [MIT License](LICENSE).
->>>>>>> 71257dda
+This project is licensed under the terms of the [MIT License](LICENSE).